--- conflicted
+++ resolved
@@ -17,12 +17,8 @@
       "mcp__context7__get-library-docs",
       "mcp__playwright__browser_navigate",
       "mcp__playwright__browser_take_screenshot",
-<<<<<<< HEAD
-      "Bash(find:*)"
-=======
       "Bash(find:*)",
       "Bash(gh pr create:*)"
->>>>>>> 8e0fa415
     ],
     "deny": []
   },
