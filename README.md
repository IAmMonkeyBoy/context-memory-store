--- conflicted
+++ resolved
@@ -128,13 +128,8 @@
 
 ## 🛡️ Security
 
-<<<<<<< HEAD
 - **Local Development Focus**: This system is designed for local development and research use only
 - No authentication by default (suitable for local-only deployment)
-=======
-- No authentication by default
-  ⚠️ **Warning:** Running the system without authentication in production environments can lead to inadvertent data exposure. It is strongly recommended to enable authentication and secure access to the API endpoints when deploying outside of local or lab setups.
->>>>>>> 6ca15183
 - Ollama + services assumed to be local (`host.docker.internal`)
 - Minimized blast radius via port binding and isolated networks
 - For guidance on enabling authentication, refer to the [Authentication Setup Documentation](#).
